"""
Having a registry of all available classes is convenient for retrieving an instance
based on a configuration at run-time.
"""

<<<<<<< HEAD
from models.base import Model
from trainers import trainer, mistnet, adaptive_freezing, adaptive_sync, fednova
=======
from models.base_pytorch import Model
from trainers import trainer, mistnet, adaptive_freezing, adaptive_sync
from trainers import trainer_mindspore
>>>>>>> 2864d445
from config import Config

registered_trainers = {
    'basic': trainer,
    'basic_mindspore': trainer_mindspore,
    'mistnet': mistnet,
    'adaptive_freezing': adaptive_freezing,
    'adaptive_sync': adaptive_sync,
    'fednova': fednova
}


def get(model: Model):
    """Get the trainer with the provided name."""
    trainer_name = Config().trainer.type

    if trainer_name in registered_trainers:
        registered_trainer = registered_trainers[trainer_name].Trainer(model)
    else:
        raise ValueError('No such trainer: {}'.format(trainer_name))

    return registered_trainer<|MERGE_RESOLUTION|>--- conflicted
+++ resolved
@@ -3,14 +3,10 @@
 based on a configuration at run-time.
 """
 
-<<<<<<< HEAD
-from models.base import Model
+from models.base_pytorch import Model
 from trainers import trainer, mistnet, adaptive_freezing, adaptive_sync, fednova
-=======
-from models.base_pytorch import Model
-from trainers import trainer, mistnet, adaptive_freezing, adaptive_sync
 from trainers import trainer_mindspore
->>>>>>> 2864d445
+
 from config import Config
 
 registered_trainers = {
