--- conflicted
+++ resolved
@@ -8,10 +8,6 @@
 """
 
 import logging
-<<<<<<< HEAD
-import random
-=======
->>>>>>> 38bb9e2f
 from dataclasses import dataclass
 
 from training import trainer
